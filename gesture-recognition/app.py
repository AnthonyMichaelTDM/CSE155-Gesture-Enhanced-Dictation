#!/usr/bin/env python
# -*- coding: utf-8 -*-
import csv
import copy
import argparse
from dataclasses import dataclass
from enum import StrEnum
import itertools
from logging import info, warning
import logging
import os
from typing import Literal, Optional, override

import cv2
from cv2.typing import MatLike, Point, Rect
import numpy as np
from mediapipe.python.solutions import hands as mp_hands

from utils.cvfpscalc import CvFpsCalc
from utils.draw import (
    draw_landmarks,
    draw_info_text,
    draw_info,
    draw_bounding_rect,
)
from model import KeyPointClassifier

from redis import Redis
from redis.retry import Retry
from redis.backoff import ExponentialBackoff
import time
import pygame
import threading

PUNCTUATION_MARKS = [".", ",", "?", "!", '"']

LOG_LEVEL = os.getenv("LOG_LEVEL", "INFO")


class Mode(StrEnum):
    NORMAL = "NORMAL"
    KEYPOINT = "KEYPOINT_TRAINING"

    def is_normal(self):
        return self == Mode.NORMAL

    def is_keypoint(self):
        return self == Mode.KEYPOINT

    def pick_class_number(self, key: int):
        """If in keypoint training mode, returns the number pressed.
        Used to select what label to assign to keypoint data when in KEYPOINT_TRAINING mode.

        Returns:
            Optional[int]: The number pressed, or None if the mode is not KEYPOINT_TRAINING.
        """
        if not self.is_keypoint():
            return None

        if 48 <= key <= 57:
            return key - 48
        return None

    def log_data(self, number, landmark_list):
        if not self.is_keypoint() or number is None:
            return

        csv_path = "model/keypoint_classifier/keypoint.csv"
        with open(csv_path, "a", newline="") as f:
            writer = csv.writer(f)
            writer.writerow([number, *landmark_list])


MODE = Mode(os.getenv("MODE", "NORMAL"))


class ImageCaptureError(Exception):
    pass


@dataclass(frozen=True, eq=True, slots=True)
class Landmark:
    x: float
    y: float
    z: float


@dataclass
class HandResult:
    hand_landmarks: list[Landmark]
    handedness: Literal["Left"] | Literal["Right"]
    # hand_world_landmarks: list


class HandDetector(mp_hands.Hands):
    def __init__(self, **kwargs):
        kwargs["max_num_hands"] = 1
        super().__init__(**kwargs)

    @override
    def process(self, image: MatLike) -> Optional[HandResult]:
        image.flags.writeable = False
        results = super().process(image)
        image.flags.writeable = True

        multi_hand_landmarks = results.multi_hand_landmarks  # type:ignore
        multi_handedness = results.multi_handedness  # type:ignore
        multi_hand_world_landmarks = results.multi_hand_world_landmarks  # type:ignore

        if not (
            multi_hand_landmarks is not None
            and multi_handedness is not None
            and multi_hand_world_landmarks is not None
        ):
            return None

        assert len(multi_handedness) == 1

        return HandResult(
            hand_landmarks=multi_hand_landmarks[0].landmark,
            handedness=multi_handedness[0].classification[0].label,
            # hand_world_landmarks=multi_hand_world_landmarks[0].landmark,
        )


class UI:
    def __init__(self, image_width=960, image_height=540):
        pygame.init()
        pygame.mixer.init()
        self.window = pygame.display.set_mode((1024, 768))
        self.muted = False
        self.chime_file = "Chime.mp3"
        self.running = True
        self.paused = True
        self.mute_button = pygame.Rect(
            10 + image_width - 100, image_height + 50, 100, 50
        )
        self.start_stop_button = pygame.Rect(50, image_height + 50, 100, 50)
        self.text_box = pygame.Rect(50, image_height + 120, image_width - 40, 200)
        self.text = "Waiting to start recording..."
        self.image_width = image_width
        self.image_height = image_height
        
        self.font = pygame.font.Font(None, 36)
        self.font_height = self.font.get_height()

    def handle_start_stop_button(self):
        """Called when the start/stop button is clicked

        Toggles the paused state and updates button text,
        also will send a control signal to redis to tell the other
        components to start/stop processing

        TODO: implement redis stuff
        TODO: need a better way for the punctuation component to wait for the speech-to-text component to finish, it can't just run the inference as soon as it gets the stop signal

        """

        self.paused = not self.paused

        self.text = (
            "Recording..." if not self.paused else "Waiting to start recording..."
        )

        pass

    def toggle_mute(self):
        self.muted = not self.muted
        if self.muted:
            info("Muted")
        else:
            info("Unmuted")

    def play_chime(self):
        def play_chime_thread(chime_file, muted):
            if not muted:
                pygame.mixer.music.load(chime_file)
                pygame.mixer.music.play()

        threading.Thread(
            target=play_chime_thread, args=(self.chime_file, self.muted)
        ).start()

    def process_events(self) -> int | None:
        """Process pygame events

        Returns:
            int | None: the keypoint class number if a number key was pressed and the mode is KEYPOINT_TRAINING, else None
        """
        for event in pygame.event.get():
            match event.type:
                case pygame.QUIT:
                    self.running = False
                    return
                case pygame.KEYDOWN:
                    if event.key == pygame.K_ESCAPE:
                        self.running = False
                        return
                    if event.key == pygame.K_m:
                        self.toggle_mute()
                    if event.key == pygame.K_SPACE:
                        self.handle_start_stop_button()
                    if MODE.is_keypoint():
                        return MODE.pick_class_number(event.key)
                case pygame.MOUSEBUTTONDOWN:
                    if self.mute_button.collidepoint(event.pos):
                        self.toggle_mute()
                    if self.start_stop_button.collidepoint(event.pos):
                        self.handle_start_stop_button()

    def draw(self, image: MatLike):
        # TODO: the text box should:
        # - word wrap
        # - be able to scroll up and down
        # - have a thin border
        # - have an icon in the top right corner to copy the text to the clipboard
        # - text should be selectable

        image = cv2.transpose(image)
        display = pygame.surfarray.make_surface(image)

        self.window.fill((255, 255, 255))
        self.window.blit(display, (50, 50))
<<<<<<< HEAD

        # Draw text box 
        pygame.draw.rect(
            self.window, (102, 102, 255), self.text_box, border_radius=25
        )
        pygame.draw.rect(
            self.window, (0, 0, 0), self.text_box, 2, border_radius=25
        )
=======
>>>>>>> 0d51bffa

        # Draw buttons with rounded edges and thin black border
        pygame.draw.rect(
            self.window, (255, 255, 255), self.mute_button, border_radius=10
        )
        pygame.draw.rect(
            self.window, (0, 0, 0), self.mute_button, 2, border_radius=10
        )
        pygame.draw.rect(
            self.window, (255, 255, 255), self.start_stop_button, border_radius=10
        )
        pygame.draw.rect(
            self.window, (0, 0, 0), self.start_stop_button, 2, border_radius=10
        )

        mute_text = self.font.render(
            "Unmute" if self.muted else "Mute", True, (0, 0, 0)
        )
        start_stop_text = self.font.render(
            "Start" if self.paused else "Stop", True, (0, 0, 0)
        )
        text = self.font.render(self.text, True, (0, 0, 0))

        mute_text_width = mute_text.get_width()
        start_stop_text_width = start_stop_text.get_width()

        self.window.blit(
            mute_text,
            (
                10 + self.image_width - 100 + (100 - mute_text_width) // 2,
                self.image_height + 50 + self.font_height // 2,
            ),
        )
        self.window.blit(
            start_stop_text,
            (
                50 + (100 - start_stop_text_width) // 2,
                self.image_height + 50 + self.font_height // 2,
            ),
        )
        self.window.blit(text, (70, self.image_height + 130 + 10))

        pygame.display.flip()


def get_args():
    parser = argparse.ArgumentParser()

    parser.add_argument("--device", type=int, default=0)
    parser.add_argument("--width", help="cap width", type=int, default=960)
    parser.add_argument("--height", help="cap height", type=int, default=540)

    parser.add_argument("--use_static_image_mode", action="store_true")
    parser.add_argument(
        "--min_detection_confidence",
        help="min_detection_confidence",
        type=float,
        default=0.7,
    )
    parser.add_argument(
        "--min_tracking_confidence",
        help="min_tracking_confidence",
        type=float,
        default=0.5,
    )

    args = parser.parse_args()

    return args


def capture_image(cap: cv2.VideoCapture) -> MatLike:
    ret, image = cap.read()
    if not ret:
        raise ImageCaptureError("Failed to capture image")
    return image


def display_mute_icon(display: MatLike, muted: bool) -> MatLike:
    if not muted:
        return display

    try:
        mute_icon = cv2.imread("volume-mute.png", cv2.IMREAD_UNCHANGED)
    except cv2.error as e:
        warning(f"Failed to load mute icon: {e}")
        return display

    n = 70  # pixels
    mute_icon_resized = cv2.resize(
        mute_icon, (n, n)
    )  # Resize the mute icon to nxn pixels

    h, w, _ = display.shape  # Get the dimensions of the current frame
    x_offset, y_offset = w - (n + 10), h - (n + 10)  # Bottom-right corner
    y1, y2 = y_offset, y_offset + mute_icon_resized.shape[0]
    x1, x2 = x_offset, x_offset + mute_icon_resized.shape[1]

    # Split color and alpha channels
    icon_rgb = mute_icon_resized[:, :, :3]
    icon_alpha = mute_icon_resized[:, :, 3] / 255.0  # Normalize alpha channel to 0-1

    # Blend each color channel based on alpha
    for c in range(3):  # Apply to B, G, R channels
        display[y1:y2, x1:x2, c] = (
            icon_alpha * icon_rgb[:, :, c] + (1 - icon_alpha) * display[y1:y2, x1:x2, c]
        )

    return display


def main():
    # Set up logging
    logging.basicConfig(
        level=(
            logging._nameToLevel[LOG_LEVEL]
            if LOG_LEVEL in logging._nameToLevel
            else logging.INFO
        ),
        format="%(asctime)s - %(name)s - %(levelname)s - %(message)s",
    )

    # Argument parsing #################################################################
    args = get_args()

    cap_device = args.device
    cap_width = args.width
    cap_height = args.height

    use_static_image_mode = args.use_static_image_mode
    min_detection_confidence = args.min_detection_confidence
    min_tracking_confidence = args.min_tracking_confidence

    use_brect = True

    # Camera preparation #####################################################
    cap = cv2.VideoCapture(cap_device)
    cap.set(cv2.CAP_PROP_FRAME_WIDTH, cap_width)
    cap.set(cv2.CAP_PROP_FRAME_HEIGHT, cap_height)

    # Model load #############################################################
    hand_detector = HandDetector(
        static_image_mode=use_static_image_mode,
        min_detection_confidence=min_detection_confidence,
        min_tracking_confidence=min_tracking_confidence,
    )

    keypoint_classifier = KeyPointClassifier()

    # Read labels ###########################################################
    with open(
        "model/keypoint_classifier/keypoint_classifier_label.csv", encoding="utf-8-sig"
    ) as f:
        keypoint_classifier_labels = csv.reader(f)
        keypoint_classifier_labels = [row[0] for row in keypoint_classifier_labels]

    # FPS Measurement ########################################################
    cvFpsCalc = CvFpsCalc(buffer_len=10)

    #  define redis queue #####################################################
    redis_connection = Redis(
        host="redis",
        # host="127.0.0.1",
        port=6379,
        retry_on_timeout=True,
        retry=Retry(backoff=ExponentialBackoff(), retries=3),
    )
    print("Connected to Redis!")

    # Define variables for tracking gestures ##################################
    gesture_detected = False
    gesture_start_time = time.time()
    dwell_time = 3  # 3 seconds
    keypoint_training_class: int | None = None

    # Set up UI ###############################################################
    ui = UI()

    try:
        while ui.running:
            fps = cvFpsCalc.get()

            # Process Events  ####################################################
            ui.process_events()

            # Camera capture #####################################################
            image = capture_image(cap)
            # the image that we process to detect the hand gestures
            image = cv2.flip(image, 1)  # Mirror display
            image = cv2.cvtColor(image, cv2.COLOR_BGR2RGB)
            # the image that we use to draw on to display stuff to the user
            display = copy.deepcopy(image)

            # Detection implementation #############################################################
            if (result := hand_detector.process(image)) is not None:
                hand_landmarks = result.hand_landmarks
                handedness = result.handedness

                # Bounding box calculation
                brect = calc_bounding_rect(display, hand_landmarks)
                # Landmark calculation
                landmark_list = calc_landmark_list(display, hand_landmarks)

                # Conversion to relative coordinates / normalized coordinates
                pre_processed_landmark_list = pre_process_landmark(landmark_list)

                # Write to the dataset file
                if MODE.is_keypoint() and keypoint_training_class is not None:
                    MODE.log_data(keypoint_training_class, pre_processed_landmark_list)

                # Hand sign classification
                hand_sign_id = keypoint_classifier(pre_processed_landmark_list)

                # Check if the detected gesture matches the desired punctuation ###################################
                # print(f"{keypoint_classifier_labels[hand_sign_id]}: {hand_sign_id}")
                if (
                    keypoint_classifier_labels[hand_sign_id] != "Neutral"
                    and not gesture_detected
                ):
                    # Start timing the gesture
                    gesture_detected = True
                    gesture_start_time = time.time()
                    # makes the rectangle orange as the dwell time is processing
                    display = draw_bounding_rect(use_brect, display, brect, "dwell")
                elif (
                    keypoint_classifier_labels[hand_sign_id] != "Neutral"
                    and time.time() - gesture_start_time >= dwell_time
                ):
                    val_to_push = PUNCTUATION_MARKS[hand_sign_id]
                    # Dwell time met, push to queue only once
                    redis_connection.rpush("gesture_queue", val_to_push)
                    # makes the rectangle green when the val is queued successfully
                    display = draw_bounding_rect(use_brect, display, brect, "success")
                    ui.play_chime()
                    print(f"Pushed {val_to_push} to queue.")

                    queued_val = redis_connection.lpop("gesture_queue")
                    if queued_val:
                        print(f"Dequeued {queued_val.decode()} from the queue.")
                        print()
                        # reset the reactangle  color back to normal
                        display = draw_bounding_rect(use_brect, display, brect)
                    gesture_detected = False  # Reset to prevent continuous queuing
                else:
                    # Reset if gesture is not detected in the frame
                    gesture_detected = False

                # Drawing part
                display = draw_bounding_rect(use_brect, display, brect)
                display = draw_landmarks(display, landmark_list)
                display = draw_info_text(
                    display,
                    brect,
                    handedness,
                    keypoint_classifier_labels[hand_sign_id],
                )

            display = draw_info(
                display, fps, MODE.is_keypoint(), keypoint_training_class
            )

            # Display the mute icon if the sound is muted #####################################
            display = display_mute_icon(display, ui.muted)

            # Screen reflection #############################################################
            # cv2.imshow("Hand Gesture Recognition", mat=display)
            ui.draw(display)
    except ImageCaptureError as e:
        warning(f"ImageCaptureError: {e}")
    finally:
        cap.release()
        pygame.quit()
        cv2.destroyAllWindows()


def calc_bounding_rect(image: MatLike, landmarks: list[Landmark]) -> Rect:
    image_width, image_height = image.shape[1], image.shape[0]

    landmark_array = np.empty((0, 2), int)

    for landmark in landmarks:
        landmark_x = min(int(landmark.x * image_width), image_width - 1)
        landmark_y = min(int(landmark.y * image_height), image_height - 1)

        landmark_point = [np.array((landmark_x, landmark_y))]

        landmark_array = np.append(landmark_array, landmark_point, axis=0)

    return cv2.boundingRect(landmark_array)


def calc_landmark_list(image, landmarks: list[Landmark]) -> list[Point]:
    image_width, image_height = image.shape[1], image.shape[0]

    landmark_point = []

    # Keypoint
    for landmark in landmarks:
        landmark_x = min(int(landmark.x * image_width), image_width - 1)
        landmark_y = min(int(landmark.y * image_height), image_height - 1)
        # landmark_z = landmark.z

        landmark_point.append([landmark_x, landmark_y])

    return landmark_point


def pre_process_landmark(landmark_list):
    temp_landmark_list = copy.deepcopy(landmark_list)

    # Convert to relative coordinates
    base_x, base_y = 0, 0
    for index, landmark_point in enumerate(temp_landmark_list):
        if index == 0:
            base_x, base_y = landmark_point[0], landmark_point[1]

        temp_landmark_list[index][0] = temp_landmark_list[index][0] - base_x
        temp_landmark_list[index][1] = temp_landmark_list[index][1] - base_y

    # Convert to a one-dimensional list
    temp_landmark_list = list(itertools.chain.from_iterable(temp_landmark_list))

    # Normalization
    max_value = max(list(map(abs, temp_landmark_list)))

    def normalize_(n):
        return n / max_value

    temp_landmark_list = list(map(normalize_, temp_landmark_list))

    return temp_landmark_list


if __name__ == "__main__":
    main()<|MERGE_RESOLUTION|>--- conflicted
+++ resolved
@@ -221,7 +221,6 @@
 
         self.window.fill((255, 255, 255))
         self.window.blit(display, (50, 50))
-<<<<<<< HEAD
 
         # Draw text box 
         pygame.draw.rect(
@@ -230,8 +229,7 @@
         pygame.draw.rect(
             self.window, (0, 0, 0), self.text_box, 2, border_radius=25
         )
-=======
->>>>>>> 0d51bffa
+        self.window.blit(display, (50, 50))
 
         # Draw buttons with rounded edges and thin black border
         pygame.draw.rect(
